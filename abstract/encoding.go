--- conflicted
+++ resolved
@@ -292,15 +292,10 @@
 		}
 
 	case reflect.Int:
-<<<<<<< HEAD
 		t := reflect.TypeOf(int32(0))
 		converted := v.Convert(t) // should pass if the int is smaller than 2^32 -1
 		// otherwise it will panic
 		return binary.Write(en.w, binary.BigEndian, converted.Interface())
-=======
-		i := int64(v.Int())
-		return binary.Write(en.w, binary.BigEndian, i)
->>>>>>> 34093cbe
 
 	case reflect.Bool:
 		b := uint8(0)
