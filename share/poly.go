--- conflicted
+++ resolved
@@ -28,10 +28,6 @@
 type PriShare struct {
 	I int          // Index of the private share
 	V kyber.Scalar // Value of the private share
-}
-
-func (p *PriShare) String() string {
-	return fmt.Sprintf("PriShare{%d:%v}", p.I, p.V)
 }
 
 // Hash returns the hash representation of this share
@@ -181,11 +177,7 @@
 // RecoverSecret reconstructs the shared secret p(0) from a list of private
 // shares using Lagrange interpolation.
 func RecoverSecret(g kyber.Group, shares []*PriShare, t, n int) (kyber.Scalar, error) {
-<<<<<<< HEAD
-	x, y := xScalar(g, shares, t, n)
-=======
 	x, y := xyScalar(g, shares, t, n)
->>>>>>> f5ea196b
 	if len(x) < t {
 		return nil, errors.New("share: not enough shares to recover secret")
 	}
@@ -212,17 +204,10 @@
 	return acc, nil
 }
 
-<<<<<<< HEAD
-// xScalar returns the list of (x_i, y_i) pairs indexed. The first map returned
-// is the list of x_i and the second map is the list of y_i, both indexed in
-// their respective map at index i.
-func xScalar(g kyber.Group, shares []*PriShare, t, n int) (map[int]kyber.Scalar, map[int]kyber.Scalar) {
-=======
 // xyScalar returns the list of (x_i, y_i) pairs indexed. The first map returned
 // is the list of x_i and the second map is the list of y_i, both indexed in
 // their respective map at index i.
 func xyScalar(g kyber.Group, shares []*PriShare, t, n int) (map[int]kyber.Scalar, map[int]kyber.Scalar) {
->>>>>>> f5ea196b
 	// we are sorting first the shares since the shares may be unrelated for
 	// some applications. In this case, all participants needs to interpolate on
 	// the exact same order shares.
@@ -267,11 +252,7 @@
 // shares to correctly re-construct the polynomial. There must be at least t
 // shares.
 func RecoverPriPoly(g kyber.Group, shares []*PriShare, t, n int) (*PriPoly, error) {
-<<<<<<< HEAD
-	x, y := xScalar(g, shares, t, n)
-=======
 	x, y := xyScalar(g, shares, t, n)
->>>>>>> f5ea196b
 	if len(x) != t {
 		return nil, errors.New("share: not enough shares to recover private polynomial")
 	}
